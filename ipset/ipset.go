/*
Copyright 2015 Jan Broer All rights reserved.

Licensed under the Apache License, Version 2.0 (the "License");
you may not use this file except in compliance with the License.
You may obtain a copy of the License at

    http://www.apache.org/licenses/LICENSE-2.0

Unless required by applicable law or agreed to in writing, software
distributed under the License is distributed on an "AS IS" BASIS,
WITHOUT WARRANTIES OR CONDITIONS OF ANY KIND, either express or implied.
See the License for the specific language governing permissions and
limitations under the License.
*/

// Package ipset is a library providing a wrapper to the IPtables ipset userspace utility
package ipset

import (
	"errors"
	"fmt"
	"os/exec"
	"regexp"
	"strconv"
	"strings"

	log "github.com/Sirupsen/logrus"
	"github.com/coreos/go-semver/semver"
)

const minIpsetVersion = "6.0.0"

var (
	ipsetPath            string
	errIpsetNotFound     = errors.New("Ipset utility not found")
	errIpsetNotSupported = errors.New("Ipset utility version is not supported, requiring version >= 6.0")
)

// Params defines optional parameters for creating a new set.
type Params struct {
	HashFamily string
	HashSize   int
	MaxElem    int
	Timeout    int
}

// IPSet implements an Interface to an set.
type IPSet struct {
	Name       string
	HashType   string
	HashFamily string
	HashSize   int
	MaxElem    int
	Timeout    int
}

func initCheck() error {
	if ipsetPath == "" {
		path, err := exec.LookPath("ipset")
		if err != nil {
			return errIpsetNotFound
		}
		ipsetPath = path
		supportedVersion, err := getIpsetSupportedVersion()
		if err != nil {
			log.Warnf("Error checking ipset version, assuming version at least 6.0.0: %v", err)
			supportedVersion = true
		}
		if supportedVersion {
			return nil
		}
		return errIpsetNotSupported
	}
	return nil
}

func (s *IPSet) createHashSet(name string) error {
	/*	out, err := exec.Command("/usr/bin/sudo",
		ipsetPath, "create", name, s.HashType, "family", s.HashFamily, "hashsize", strconv.Itoa(s.HashSize),
		"maxelem", strconv.Itoa(s.MaxElem), "timeout", strconv.Itoa(s.Timeout), "-exist").CombinedOutput()*/
	out, err := exec.Command(ipsetPath, "create", name, s.HashType, "family", s.HashFamily, "hashsize", strconv.Itoa(s.HashSize),
		"maxelem", strconv.Itoa(s.MaxElem), "timeout", strconv.Itoa(s.Timeout), "-exist").CombinedOutput()
	if err != nil {
		return fmt.Errorf("error creating ipset %s with type %s: %v (%s)", name, s.HashType, err, out)
	}
	out, err = exec.Command(ipsetPath, "flush", name).CombinedOutput()
	if err != nil {
		return fmt.Errorf("error flushing ipset %s: %v (%s)", name, err, out)
	}
	return nil
}

// New creates a new set and returns an Interface to it.
// Example:
// 	testIpset := ipset.New("test", "hash:ip", &ipset.Params{})
func New(name string, hashtype string, p *Params) (*IPSet, error) {
	// Using the ipset utilities default values here
	if p.HashSize == 0 {
		p.HashSize = 1024
	}

	if p.MaxElem == 0 {
		p.MaxElem = 65536
	}

	if p.HashFamily == "" {
		p.HashFamily = "inet"
	}

	// Check if hashtype is a type of hash
	if !strings.HasPrefix(hashtype, "hash:") {
		return nil, fmt.Errorf("not a hash type: %s", hashtype)
	}

	if err := initCheck(); err != nil {
		return nil, err
	}

	s := IPSet{name, hashtype, p.HashFamily, p.HashSize, p.MaxElem, p.Timeout}
	err := s.createHashSet(name)
	if err != nil {
		return nil, err
	}
	return &s, nil
}

// Refresh is used to to overwrite the set with the specified entries.
// The ipset is updated on the fly by hot swapping it with a temporary set.
func (s *IPSet) Refresh(entries []string) error {
	tempName := s.Name + "-temp"
	err := s.createHashSet(tempName)
	if err != nil {
		return err
	}
	for _, entry := range entries {
		out, err := exec.Command(ipsetPath, "add", tempName, entry, "-exist").CombinedOutput()
		if err != nil {
			log.Errorf("error adding entry %s to set %s: %v (%s)", entry, tempName, err, out)
		}
	}
	err = Swap(tempName, s.Name)
	if err != nil {
		return err
	}
	err = destroyIPSet(tempName)
	if err != nil {
		return err
	}
	return nil
}

// Test is used to check whether the specified entry is in the set or not.
func (s *IPSet) Test(entry string) (bool, error) {
	out, err := exec.Command(ipsetPath, "test", s.Name, entry).CombinedOutput()
	if err == nil {
		reg, e := regexp.Compile("NOT")
		if e == nil && reg.MatchString(string(out)) {
			return false, nil
		} else if e == nil {
			return true, nil
		} else {
			return false, fmt.Errorf("error testing entry %s: %v", entry, e)
		}
	} else {
		return false, fmt.Errorf("error testing entry %s: %v (%s)", entry, err, out)
	}
}

// Add is used to add the specified entry to the set.
// A timeout of 0 means that the entry will be stored permanently in the set.
func (s *IPSet) Add(entry string, timeout int) error {
	out, err := exec.Command(ipsetPath, "add", s.Name, entry, "timeout", strconv.Itoa(timeout), "-exist").CombinedOutput()
	if err != nil {
		return fmt.Errorf("error adding entry %s: %v (%s)", entry, err, out)
	}
	return nil
}

// AddOption is used to add the specified entry to the set.
// A timeout of 0 means that the entry will be stored permanently in the set.
func (s *IPSet) AddOption(entry string, option string, timeout int) error {
	out, err := exec.Command(ipsetPath, "add", s.Name, entry, option, "timeout", strconv.Itoa(timeout), "-exist").CombinedOutput()
	if err != nil {
		return fmt.Errorf("error adding entry %s with option %s : %v (%s)", entry, option, err, out)
	}
	return nil
}

// Del is used to delete the specified entry from the set.
func (s *IPSet) Del(entry string) error {
	out, err := exec.Command(ipsetPath, "del", s.Name, entry, "-exist").CombinedOutput()
	if err != nil {
		return fmt.Errorf("error deleting entry %s: %v (%s)", entry, err, out)
	}
	return nil
}

// Flush is used to flush all entries in the set.
func (s *IPSet) Flush() error {
	out, err := exec.Command(ipsetPath, "flush", s.Name).CombinedOutput()
	if err != nil {
		return fmt.Errorf("error flushing set %s: %v (%s)", s.Name, err, out)
	}
	return nil
}

// Destroy is used to destroy the set.
func (s *IPSet) Destroy() error {
	out, err := exec.Command(ipsetPath, "destroy", s.Name).CombinedOutput()
	if err != nil {
		return fmt.Errorf("error destroying set %s: %v (%s)", s.Name, err, out)
	}
	return nil
}

<<<<<<< HEAD
// List is used to show the contents of a set
func (s *IPSet) List() ([]string, error) {
	out, err := exec.Command(ipsetPath, "list", s.Name).CombinedOutput()
	if err != nil {
		return []string{}, fmt.Errorf("error listing set %s: %v (%s)", s.Name, err, out)
	}
	r := regexp.MustCompile("(?m)^(.*\n)*Members:\n")
	list := r.ReplaceAllString(string(out[:]), "")
	return strings.Split(list, "\n"), nil
=======
// DestroyAll is used to destroy the set.
func DestroyAll() error {
	initCheck()
	out, err := exec.Command(ipsetPath, "destroy").CombinedOutput()
	if err != nil {
		return fmt.Errorf("error destroying set %s (%s)", err, out)
	}
	return nil
>>>>>>> 13af9094
}

// Swap is used to hot swap two sets on-the-fly. Use with names of existing sets of the same type.
func Swap(from, to string) error {
	out, err := exec.Command(ipsetPath, "swap", from, to).Output()
	if err != nil {
		return fmt.Errorf("error swapping ipset %s to %s: %v (%s)", from, to, err, out)
	}
	return nil
}

func destroyIPSet(name string) error {
	out, err := exec.Command(ipsetPath, "destroy", name).Output()
	if err != nil {
		return fmt.Errorf("error destroying ipset %s: %v (%s)", name, err, out)
	}
	return nil
}

func destroyAll() error {
	out, err := exec.Command(ipsetPath, "destroy").Output()
	if err != nil {
		return fmt.Errorf("error destroying all ipsetz %s (%s)", err, out)
	}
	return nil
}

func getIpsetSupportedVersion() (bool, error) {
	minVersion, err := semver.NewVersion(minIpsetVersion)
	if err != nil {
		return false, err
	}
	// Returns "vX.Y".
	vstring, err := getIpsetVersionString()
	if err != nil {
		return false, err
	}
	// Make a dotted-tri format version string
	vstring = vstring + ".0"
	// Make a semver of the part after the v in "vX.X.X".
	version, err := semver.NewVersion(vstring[1:])
	if err != nil {
		return false, err
	}
	if version.LessThan(*minVersion) {
		return false, nil
	}
	return true, nil
}

func getIpsetVersionString() (string, error) {
	bytes, err := exec.Command(ipsetPath, "--version").CombinedOutput()
	if err != nil {
		return "", err
	}
	versionMatcher := regexp.MustCompile("v[0-9]+\\.[0-9]+")
	match := versionMatcher.FindStringSubmatch(string(bytes))
	if match == nil {
		return "", fmt.Errorf("no ipset version found in string: %s", bytes)
	}
	return match[0], nil
}<|MERGE_RESOLUTION|>--- conflicted
+++ resolved
@@ -205,6 +205,17 @@
 	return nil
 }
 
+// List is used to show the contents of a set
+func (s *IPSet) List() ([]string, error) {
+	out, err := exec.Command(ipsetPath, "list", s.Name).CombinedOutput()
+	if err != nil {
+		return []string{}, fmt.Errorf("error listing set %s: %v (%s)", s.Name, err, out)
+	}
+	r := regexp.MustCompile("(?m)^(.*\n)*Members:\n")
+	list := r.ReplaceAllString(string(out[:]), "")
+	return strings.Split(list, "\n"), nil
+}
+
 // Destroy is used to destroy the set.
 func (s *IPSet) Destroy() error {
 	out, err := exec.Command(ipsetPath, "destroy", s.Name).CombinedOutput()
@@ -214,17 +225,6 @@
 	return nil
 }
 
-<<<<<<< HEAD
-// List is used to show the contents of a set
-func (s *IPSet) List() ([]string, error) {
-	out, err := exec.Command(ipsetPath, "list", s.Name).CombinedOutput()
-	if err != nil {
-		return []string{}, fmt.Errorf("error listing set %s: %v (%s)", s.Name, err, out)
-	}
-	r := regexp.MustCompile("(?m)^(.*\n)*Members:\n")
-	list := r.ReplaceAllString(string(out[:]), "")
-	return strings.Split(list, "\n"), nil
-=======
 // DestroyAll is used to destroy the set.
 func DestroyAll() error {
 	initCheck()
@@ -233,7 +233,6 @@
 		return fmt.Errorf("error destroying set %s (%s)", err, out)
 	}
 	return nil
->>>>>>> 13af9094
 }
 
 // Swap is used to hot swap two sets on-the-fly. Use with names of existing sets of the same type.
